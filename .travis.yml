--- conflicted
+++ resolved
@@ -49,13 +49,8 @@
         - SPECLITE_VERSION=0.4
         - SPECSIM_VERSION=v0.4
         - SPECTER_VERSION=0.5.0
-<<<<<<< HEAD
-        - DESISPEC_VERSION=0.6.0
+        - DESISPEC_VERSION=0.8.0
         - DESITARGET_VERSION=0.5.0
-=======
-        - DESISPEC_VERSION=0.8.0
-        - DESITARGET_VERSION=0.3.3
->>>>>>> dc65e28b
         # - DESIMODEL_VERSION=trunk
         - DESI_LOGLEVEL=DEBUG
         - MAIN_CMD='python setup.py'
