--- conflicted
+++ resolved
@@ -4,6 +4,7 @@
 
 import os
 import sys
+import string
 
 import numpy as np
 import yaml
@@ -16,9 +17,9 @@
 
 from desisim import io
 
-def sample_objtype(nobj):
-    """
-    Return a random sampling of object types (ELG, LRG, QSO, STD, BAD_QSO)
+def sample_objtype(nobj, flavor):
+    """
+    Return a random sampling of object types (dark, bright, MWS, BGS, ELG, LRG, QSO, STD, BAD_QSO)
 
     Args:
         nobj : number of objects to generate
@@ -42,9 +43,12 @@
     fx = open(os.environ['DESIMODEL']+'/data/targets/targets.dat')
     tgt = yaml.load(fx)
     fx.close()
-    ntgt = float(tgt['nobs_lrg'] + tgt['nobs_elg'] + \
-                 tgt['nobs_qso'] + tgt['nobs_lya'] + tgt['ntarget_badqso'])
-
+
+    # used for the mixed dark-time focal plane
+    ntgt = float(tgt['nobs_lrg'] + tgt['nobs_elg'] + tgt['nobs_qso'] + tgt['nobs_lya'] + tgt['ntarget_badqso'])
+
+    # initialize so we can ask for 0 of some kinds of survey targets later
+    nlrg = nqso = nelg = nmws = nbgs = 0
     #- Fraction of sky and standard star targets is guaranteed
     nsky = int(tgt['frac_sky'] * nobj)
     nstd = int(tgt['frac_std'] * nobj)
@@ -58,19 +62,36 @@
 
     #- Number of science fibers available
     nsci = nobj - (nsky+nstd)
-
-    #- LRGs ELGs QSOs
-    nlrg = np.random.poisson(nsci * tgt['nobs_lrg'] / ntgt)
-
-    nqso = np.random.poisson(nsci * (tgt['nobs_qso'] + tgt['nobs_lya']) / ntgt)
-    nqso_bad = np.random.poisson(nsci * (tgt['ntarget_badqso']) / ntgt)
-
-    nelg = nobj - (nlrg+nqso+nqso_bad+nsky+nstd)
-
     true_objtype  = ['SKY']*nsky + ['STD']*nstd
-    true_objtype += ['ELG']*nelg
-    true_objtype += ['LRG']*nlrg
-    true_objtype += ['QSO']*nqso + ['QSO_BAD']*nqso_bad
+        
+    if (string.lower(flavor) == 'mws'):
+        true_objtype  +=  ['MWS_STAR']*nsci
+    elif (string.lower(flavor) == 'qso'):
+        true_objtype  +=  ['QSO']*nsci
+    elif (string.lower(flavor) == 'elg'):
+        true_objtype  +=  ['ELG']*nsci    
+    elif (string.lower(flavor) == 'lrg'):
+        true_objtype  +=  ['LRG']*nsci
+    elif (string.lower(flavor) == 'bgs'):
+        raise ValueError("Do not know the default objtype mix for BGS")
+    elif (string.lower(flavor) == 'bright'):
+        raise ValueError("Do not know the default objtype mix for BRIGHT")
+    # this should be the last remaining valid option
+    elif (string.lower(flavor) != 'dark'):
+        raise ValueError("Do not know the objtype mix for flavor "+ flavor)
+    else:
+        #- LRGs ELGs QSOs
+        nlrg = np.random.poisson(nsci * tgt['nobs_lrg'] / ntgt)
+
+        nqso = np.random.poisson(nsci * (tgt['nobs_qso'] + tgt['nobs_lya']) / ntgt)
+        nqso_bad = np.random.poisson(nsci * (tgt['ntarget_badqso']) / ntgt)
+
+        nelg = nobj - (nlrg+nqso+nqso_bad+nsky+nstd)
+
+        true_objtype += ['ELG']*nelg
+        true_objtype += ['LRG']*nlrg
+        true_objtype += ['QSO']*nqso + ['QSO_BAD']*nqso_bad
+
     assert(len(true_objtype) == nobj)
     np.random.shuffle(true_objtype)
 
@@ -102,13 +123,8 @@
         tile_ra, tile_dec = io.get_tile_radec(tileid)
 
     #- Get distribution of target types
-<<<<<<< HEAD
     true_objtype, target_objtype = sample_objtype(nspec, flavor)
     
-=======
-    true_objtype, target_objtype = sample_objtype(nspec)
-
->>>>>>> 6dda3964
     #- Get DESI wavelength coverage
     wavemin = desimodel.io.load_throughput('b').wavemin
     wavemax = desimodel.io.load_throughput('z').wavemax
@@ -168,6 +184,12 @@
             star = STAR(wave=wave,FSTD=True)
             simflux, wave1, meta = star.make_templates(nmodel=nobj)
 
+        elif objtype == 'MWS_STAR':
+            from desisim.templates import STAR
+            star = STAR(wave=wave)
+            # todo: magranges for differet flavors of STAR targets should be in desimodel
+            simflux, wave1, meta = star.make_templates(nmodel=nobj,rmagrange=(15.0,20.0))
+            
         truth['FLUX'][ii] = 1e17 * simflux
         truth['UNITS'] = '1e-17 erg/s/cm2/A'
         truth['TEMPLATEID'][ii] = meta['TEMPLATEID']
